--- conflicted
+++ resolved
@@ -48,11 +48,7 @@
     func testGetBalance() async throws {
         let mock = NetworkManagerMock(NetworkManagerMockJSON["getBalance"]!)
         let apiClient = JSONRPCAPIClient(endpoint: endpoint, networkManager: mock)
-<<<<<<< HEAD
         let account = try await Account(phrase: endpoint.network.testAccount.components(separatedBy: " "), network: endpoint.network).publicKey.base58EncodedString
-=======
-        let account = try Account(phrase: endpoint.network.testAccount.components(separatedBy: " "), network: endpoint.network).publicKey.base58EncodedString
->>>>>>> 264e4c6a
         let result: UInt64 = try! await apiClient.getBalance(account: account, commitment: "recent")
         XCTAssert(result == 123456)
     }
@@ -90,11 +86,7 @@
     func testGetConfirmedSignaturesForAddress() async throws {
         let mock = NetworkManagerMock(NetworkManagerMockJSON["getConfirmedSignaturesForAddress"]!)
         let apiClient = JSONRPCAPIClient(endpoint: endpoint, networkManager: mock)
-<<<<<<< HEAD
         let account = try await Account(phrase: endpoint.network.testAccount.components(separatedBy: " "), network: endpoint.network).publicKey.base58EncodedString
-=======
-        let account = try Account(phrase: endpoint.network.testAccount.components(separatedBy: " "), network: endpoint.network).publicKey.base58EncodedString
->>>>>>> 264e4c6a
         let result: [String] = try! await apiClient.getConfirmedSignaturesForAddress(account: account, startSlot: 131647712, endSlot: 131647713)
         XCTAssertEqual(result.count, 3)
         XCTAssertEqual(result[0], "1")
