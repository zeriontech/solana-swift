//
//  SystemProgram.swift
//  SolanaSwift
//
//  Created by Chung Tran on 11/6/20.
//

import Foundation

public extension SolanaSDK {
    struct SystemProgram {
        // MARK: - Constraint
        public static let programId = try! PublicKey(string: "11111111111111111111111111111111")
        
<<<<<<< HEAD
        // MARK: - Instructions
        public static func createAccount(
            from fromPublicKey: PublicKey,
            toNewPubkey newPubkey: PublicKey,
            lamports: UInt64,
            space: UInt64 = AccountLayout.span
        ) -> Transaction.Instruction
        {
            let keys = [
                Account.Meta(publicKey: fromPublicKey, isSigner: true, isWritable: true),
                Account.Meta(publicKey: newPubkey, isSigner: true, isWritable: true)
            ]
=======
        public static func transfer(from fromPublicKey: PublicKey, to toPublicKey: PublicKey, lamports: Int64) -> Instruction {
            var keys = [Account.Meta]()
            keys.append(Account.Meta(publicKey: fromPublicKey, isSigner: true, isWritable: true))
            keys.append(Account.Meta(publicKey: toPublicKey, isSigner: false, isWritable: true))
>>>>>>> f984e028
            
            let data = InstructionType.create.encode([
                lamports,
                space,
                programId
            ])
            return Transaction.Instruction(keys: keys, programId: programId, data: data.bytes)
        }
        
        public static func transfer(from fromPublicKey: PublicKey, to toPublicKey: PublicKey, lamports: UInt64) -> Transaction.Instruction {
            let keys = [
                Account.Meta(publicKey: fromPublicKey, isSigner: true, isWritable: true),
                Account.Meta(publicKey: toPublicKey, isSigner: false, isWritable: true)
            ]
            
            let data = InstructionType.transfer.encode([
                lamports
            ])
            return Transaction.Instruction(keys: keys, programId: programId, data: data.bytes)
        }
    }
}

extension SolanaSDK.SystemProgram {
    // MARK: - Nested types
    fileprivate enum InstructionType: UInt32 {
        case create                 = 0
        case assign                 = 1
        case transfer               = 2
        case createWithSeed         = 3
        case advanceNonceAccount    = 4
        case withdrawNonceAccount   = 5
        case initializeNonceAccount = 6
        case authorizeNonceAccount  = 7
        case allocate               = 8
        case allocateWithSeed       = 9
        case sssignWithSeed         = 10
        
        private var indexBytes: [UInt8] {
            rawValue.bytes
        }
        
        fileprivate func encode(_ array: [InstructionEncodable]) -> Data {
            var data = Data()
<<<<<<< HEAD
            data.append(contentsOf: indexBytes)
            for el in array {
                data.append(contentsOf: el.instructionEncode())
            }
            return data
=======
            data.append(contentsOf: SystemProgram.PROGRAM_INDEX_TRANSFER.bytes)
            let array = withUnsafeBytes(of: lamports.littleEndian, Array.init)
            data.append(contentsOf: array)
            return Instruction(keys: keys, programId: SystemProgram.PROGRAM_ID, data: data.bytes)
>>>>>>> f984e028
        }
        
        public struct Instruction: Decodable {
            public let keys: [SolanaSDK.Account.Meta]
            public let programId: SolanaSDK.PublicKey
            public let data: [UInt8]
        }
        
    }
}

fileprivate protocol InstructionEncodable {
    func instructionEncode() -> [UInt8]
}

extension Array: InstructionEncodable where Element == UInt8 {
    func instructionEncode() -> [UInt8] {
        self
    }
}

extension UInt64: InstructionEncodable {
    fileprivate func instructionEncode() -> [UInt8] {
        withUnsafeBytes(of: littleEndian, Array.init)
    }
}

extension SolanaSDK.PublicKey: InstructionEncodable {
    fileprivate func instructionEncode() -> [UInt8] {
        bytes
    }
}
<|MERGE_RESOLUTION|>--- conflicted
+++ resolved
@@ -12,35 +12,28 @@
         // MARK: - Constraint
         public static let programId = try! PublicKey(string: "11111111111111111111111111111111")
         
-<<<<<<< HEAD
         // MARK: - Instructions
         public static func createAccount(
             from fromPublicKey: PublicKey,
             toNewPubkey newPubkey: PublicKey,
             lamports: UInt64,
             space: UInt64 = AccountLayout.span
-        ) -> Transaction.Instruction
+        ) -> Instruction
         {
             let keys = [
                 Account.Meta(publicKey: fromPublicKey, isSigner: true, isWritable: true),
                 Account.Meta(publicKey: newPubkey, isSigner: true, isWritable: true)
             ]
-=======
-        public static func transfer(from fromPublicKey: PublicKey, to toPublicKey: PublicKey, lamports: Int64) -> Instruction {
-            var keys = [Account.Meta]()
-            keys.append(Account.Meta(publicKey: fromPublicKey, isSigner: true, isWritable: true))
-            keys.append(Account.Meta(publicKey: toPublicKey, isSigner: false, isWritable: true))
->>>>>>> f984e028
             
             let data = InstructionType.create.encode([
                 lamports,
                 space,
                 programId
             ])
-            return Transaction.Instruction(keys: keys, programId: programId, data: data.bytes)
+            return Instruction(keys: keys, programId: programId, data: data.bytes)
         }
         
-        public static func transfer(from fromPublicKey: PublicKey, to toPublicKey: PublicKey, lamports: UInt64) -> Transaction.Instruction {
+        public static func transfer(from fromPublicKey: PublicKey, to toPublicKey: PublicKey, lamports: UInt64) -> Instruction {
             let keys = [
                 Account.Meta(publicKey: fromPublicKey, isSigner: true, isWritable: true),
                 Account.Meta(publicKey: toPublicKey, isSigner: false, isWritable: true)
@@ -49,13 +42,19 @@
             let data = InstructionType.transfer.encode([
                 lamports
             ])
-            return Transaction.Instruction(keys: keys, programId: programId, data: data.bytes)
+            return Instruction(keys: keys, programId: programId, data: data.bytes)
         }
     }
 }
 
 extension SolanaSDK.SystemProgram {
     // MARK: - Nested types
+    public struct Instruction: Decodable {
+        public let keys: [SolanaSDK.Account.Meta]
+        public let programId: SolanaSDK.PublicKey
+        public let data: [UInt8]
+    }
+    
     fileprivate enum InstructionType: UInt32 {
         case create                 = 0
         case assign                 = 1
@@ -75,26 +74,12 @@
         
         fileprivate func encode(_ array: [InstructionEncodable]) -> Data {
             var data = Data()
-<<<<<<< HEAD
             data.append(contentsOf: indexBytes)
             for el in array {
                 data.append(contentsOf: el.instructionEncode())
             }
             return data
-=======
-            data.append(contentsOf: SystemProgram.PROGRAM_INDEX_TRANSFER.bytes)
-            let array = withUnsafeBytes(of: lamports.littleEndian, Array.init)
-            data.append(contentsOf: array)
-            return Instruction(keys: keys, programId: SystemProgram.PROGRAM_ID, data: data.bytes)
->>>>>>> f984e028
         }
-        
-        public struct Instruction: Decodable {
-            public let keys: [SolanaSDK.Account.Meta]
-            public let programId: SolanaSDK.PublicKey
-            public let data: [UInt8]
-        }
-        
     }
 }
 
