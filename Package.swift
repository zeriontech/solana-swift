--- conflicted
+++ resolved
@@ -26,13 +26,9 @@
         .package(url: "https://github.com/RxSwiftCommunity/RxAlamofire.git",
                              from: "6.1.1"),
         .package(url: "https://github.com/daltoniam/Starscream.git", from: "4.0.0"),
-<<<<<<< HEAD
-        .package(name: "Task_retrying", url: "https://github.com/bigearsenal/task-retrying-swift.git", from: "1.0.1"),
-=======
         
         .package(name: "Task_retrying", url: "https://github.com/bigearsenal/task-retrying-swift.git", from: "1.0.1"),
         .package(name: "LoggerSwift", url: "https://github.com/bigearsenal/loggerswift.git", from: "1.0.0")
->>>>>>> 5e77a1b5
     ],
     targets: [
         // Targets are the basic building blocks of a package. A target can define a module or a test suite.
@@ -40,12 +36,8 @@
         .target(
             name: "SolanaSwift",
             dependencies: ["CryptoSwift", "BufferLayoutSwift", "secp256k1", "TweetNacl", "RxSwift", .product(name: "RxCocoa", package: "RxSwift"), "RxAlamofire", "Starscream",
-<<<<<<< HEAD
-                          "Task_retrying"],
-=======
                           "Task_retrying",
                           "LoggerSwift"],
->>>>>>> 5e77a1b5
             resources: [ .process("Resources") ]
         ),
         .testTarget(
