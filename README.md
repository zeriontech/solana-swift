# SolanaSwift

Solana-blockchain client, written in pure swift.

[![Version](https://img.shields.io/cocoapods/v/SolanaSwift.svg?style=flat)](https://cocoapods.org/pods/SolanaSwift)
[![License](https://img.shields.io/cocoapods/l/SolanaSwift.svg?style=flat)](https://www.apache.org/licenses/LICENSE-2.0.html)
[![Platform](https://img.shields.io/cocoapods/p/SolanaSwift.svg?style=flat)](https://cocoapods.org/pods/SolanaSwift)

## Features
- [x] Key pairs generation
- [x] Networking with POST methods for comunicating with solana-based networking system
- [x] Create, sign transactions
- [x] Socket communication
<<<<<<< HEAD
- [x] Serum DEX Swap
=======
- [x] Orca swap
>>>>>>> 994c8a55

## Example

To run the example project, clone the repo, and run `pod install` from the Example directory first.

## Requirements
- iOS 11 or later
- RxSwift

## Dependencies
- RxAlamofire
- TweetNacl
- CryptoSwift
- Starscream

## Installation

SolanaSwift is available through [CocoaPods](https://cocoapods.org). To install
it, simply add the following line to your Podfile:

```ruby
pod 'SolanaSwift', :git => 'https://github.com/p2p-org/solana-swift.git'
```

## How to use
* Every class or struct is defined within namespace `SolanaSDK`, for example: `SolanaSDK.Account`, `SolanaSDK.Error`.

* Import
```swift
import SolanaSwift
```

* Create an `AccountStorage` for saving account's `keyPairs` (public and private key), for example: `KeychainAccountStorage` for saving into `Keychain` in production, or `InMemoryAccountStorage` for temporarily saving into memory for testing. The `AccountStorage` must conform to protocol `SolanaSDKAccountStorage`, which has 2 requirements: function for saving `save(_ account:) throws` and computed property `account: SolanaSDK.Account?` for retrieving user's account.

Example:
```swift
import KeychainSwift
struct KeychainAccountStorage: SolanaSDKAccountStorage {
    let tokenKey = <YOUR_KEY_TO_STORE_IN_KEYCHAIN>
    func save(_ account: SolanaSDK.Account) throws {
        let data = try JSONEncoder().encode(account)
        keychain.set(data, forKey: tokenKey)
    }
    
    var account: SolanaSDK.Account? {
        guard let data = keychain.getData(tokenKey) else {return nil}
        return try? JSONDecoder().decode(SolanaSDK.Account.self, from: data)
    }
}

struct InMemoryAccountStorage: SolanaSDKAccountStorage {
    private var _account: SolanaSDK.Account?
    func save(_ account: SolanaSDK.Account) throws {
        _account = account
    }
    var account: SolanaSDK.Account? {
        _account
    }
}
```
* Creating an instance of `SolanaSDK`:
```swift
let solanaSDK = SolanaSDK(endpoint: <YOUR_API_ENDPOINT>, accountStorage: KeychainAccountStorage.shared) // endpoint example: https://api.mainnet-beta.solana.com
```
* Creating an account:
```swift
let mnemonic = Mnemonic()
let account = try SolanaSDK.Account(phrase: mnemonic.phrase, network: .mainnetBeta, derivablePath: .default)
try solanaSDK.accountStorage.save(account)
```
* Send pre-defined POST methods, which return a `RxSwift.Single`. [List of predefined methods](https://github.com/p2p-org/solana-swift/blob/main/SolanaSwift/Classes/Generated/SolanaSDK%2BGeneratedMethods.swift):

Example:
```swift
solanaSDK.getBalance(account: account, commitment: "recent")
    .subscribe(onNext: {balance in
        print(balance)
    })
    .disposed(by: disposeBag)
```
* Send token:
```swift
solanaSDK.sendNativeSOL(
    to destination: String,
    amount: UInt64,
    isSimulation: Bool = false
)
    .subscribe(onNext: {result in
        print(result)
    })
    .disposed(by: disposeBag)
    
solanaSDK.sendSPLTokens(
    mintAddress: String,
    decimals: Decimals,
    from fromPublicKey: String,
    to destinationAddress: String,
    amount: UInt64,
    isSimulation: Bool = false
)
    .subscribe(onNext: {result in
        print(result)
    })
    .disposed(by: disposeBag)
```

* Swap with orca:
```swift
solanaSDK.swap(
    source: PublicKey, // if source is a native SOL wallet, send the account's pubkey here anyway
    sourceMint: PublicKey,
    destination: PublicKey? = nil,
    destinationMint: PublicKey,
    slippage: Double,
    amount: UInt64,
    isSimulation: Bool = false
)
    .subscribe(onNext: {result in
        print(result)
    })
    .disposed(by: disposeBag)
```

* Send custom method, which was not defined by using method `request<T: Decodable>(method:, path:, bcMethod:, parameters:) -> Single<T>`

Example:
```swift
(solanaSDK.request(method: .post, bcMethod: "aNewMethodThatReturnsAString", parameters: []) as Single<String>)
```
* Subscribe and observe socket events:
```swift
// accountNotifications
solanaSDK.subscribeAccountNotification(account: <ACCOUNT_PUBLIC_KEY>, isNative: <BOOL>) // isNative = true if you want to observe native solana account
solanaSDK.observeAccountNotifications() // return an Observable<(pubkey: String, lamports: Lamports)>

// signatureNotifications
solanaSDK.observeSignatureNotification(signature: <SIGNATURE>) // return an Completable
```

## How to use Serum swap (DEX)
* create an instance of SerumSwap
```swift
let serumSwap = SerumSwap(client: solanaSDK, accountProvider: solanaSDK)
```
* swap
```swift
serumSwap.swap(
    fromMint: <PublicKey>,
    toMint: <PublicKey>,
    amount: <Lamports>,
    minExpectedSwapAmount: <Lamports?>,
    referral: <PublicKey?>,
    quoteWallet: <PublicKey?>,
    fromWallet: <PublicKey>,
    toWallet: <PublicKey?>,
    feePayer: <PublicKey?>,
    configs: <SolanaSDK.RequestConfiguration? = nil>
)
```

## Contribution
- For supporting new methods, data types, edit `SolanaSDK+Methods` or `SolanaSDK+Models`
- For testing, run `Example` project and creating test using `RxBlocking`
- Welcome to contribute, feel free to change and open a PR.

## Author
Chung Tran, chung.t@p2p.org

## License

SolanaSwift is available under the MIT license. See the LICENSE file for more info.<|MERGE_RESOLUTION|>--- conflicted
+++ resolved
@@ -11,11 +11,8 @@
 - [x] Networking with POST methods for comunicating with solana-based networking system
 - [x] Create, sign transactions
 - [x] Socket communication
-<<<<<<< HEAD
+- [x] Orca swap
 - [x] Serum DEX Swap
-=======
-- [x] Orca swap
->>>>>>> 994c8a55
 
 ## Example
 
