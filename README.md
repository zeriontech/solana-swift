# SolanaSwift

Solana-blockchain client, written in pure swift.

[![Version](https://img.shields.io/cocoapods/v/SolanaSwift.svg?style=flat)](https://cocoapods.org/pods/SolanaSwift)
[![License](https://img.shields.io/cocoapods/l/SolanaSwift.svg?style=flat)](https://www.apache.org/licenses/LICENSE-2.0.html)
[![Platform](https://img.shields.io/cocoapods/p/SolanaSwift.svg?style=flat)](https://cocoapods.org/pods/SolanaSwift)

## Features
- [x] Key pairs generation
- [x] Networking with POST methods for comunicating with solana-based networking system
- [x] Create, sign transactions
- [x] Socket communication
- [x] Orca swap
- [x] Serum DEX Swap
- [x] RenVM (Support: Bitcoin)

## Example

To run the example project, clone the repo, and run `pod install` from the Example directory first.
Demo wallet: [p2p-wallet](https://github.com/p2p-org/p2p-wallet-ios)

## Requirements
- iOS 13 or later
- [Deprecated] RxSwift

## Dependencies
- [Deprecated] RxAlamofire
- TweetNacl
- CryptoSwift
- Starscream

## Installation

SolanaSwift is available through [CocoaPods](https://cocoapods.org). To install
it, simply add the following line to your Podfile:

```ruby
pod 'SolanaSwift', :git => 'https://github.com/p2p-org/solana-swift.git'
```

## How to use
<<<<<<< HEAD
* Every class or struct is defined within namespace `SolanaSDK`, for example: `SolanaSDK.Account`, `SolanaError`.
=======
* For those who still use `SolanaSDK` class, see [How to use SolanaSDK (Deprecated) section](#how-to-use-solanasdk-deprecated)

### Import
```swift
import SolanaSwift
```

### AccountStorage
Create an `AccountStorage` for saving account's `keyPairs` (public and private key), for example: `KeychainAccountStorage` for saving into `Keychain` in production, or `InMemoryAccountStorage` for temporarily saving into memory for testing. The "`CustomAccountStorage`" must conform to protocol `AccountStorage`, which has 2 requirements: function for saving `save(_ account:) throws` and computed property `account: SolanaSDK.Account? { get thrrows }` for retrieving user's account.

Example:
```swift
import SolanaSwift
import KeychainSwift
struct KeychainAccountStorage: AccountStorage {
    let tokenKey = <YOUR_KEY_TO_STORE_IN_KEYCHAIN>
    func save(_ account: Account) throws {
        let data = try JSONEncoder().encode(account)
        keychain.set(data, forKey: tokenKey)
    }
    
    var account: Account? {
        get throws {
            guard let data = keychain.getData(tokenKey) else {return nil}
            return try JSONDecoder().decode(SolanaSDK.Account.self, from: data)
        }
    }
}

struct InMemoryAccountStorage: AccountStorage {
    private var _account: SolanaSDK.Account?
    func save(_ account: Account) throws {
        _account = account
    }
    
    var account: Account? {
        get throws {
            _account
        }
    }
}
```

### Create an account (keypair)
```swift
let account = try await Account(network: .mainnetBeta)
// optional
accountStorage.save(account)
```

### Restore an account from a seed phrase (keypair)
```swift
let account = try await Account(phrases: ["miracle", "hundred", ...], network: .mainnetBeta, derivablePath: ...)
// optional
accountStorage.save(account)
```

### Solana RPC Client
// TODO

## How to use SolanaSDK (Deprecated)
* [Deprecated] Every class or struct is defined within namespace `SolanaSDK`, for example: `SolanaSDK.Account`, `SolanaSDK.Error`.
>>>>>>> f37b2078

* Import
```swift
import SolanaSwift
```

* Create an `AccountStorage` for saving account's `keyPairs` (public and private key), for example: `KeychainAccountStorage` for saving into `Keychain` in production, or `InMemoryAccountStorage` for temporarily saving into memory for testing. The "`CustomAccountStorage`" must conform to protocol `AccountStorage`, which has 2 requirements: function for saving `save(_ account:) throws` and computed property `account: SolanaSDK.Account? { get thrrows }` for retrieving user's account.

Example:
```swift
import SolanaSwift
import KeychainSwift
struct KeychainAccountStorage: AccountStorage {
    let tokenKey = <YOUR_KEY_TO_STORE_IN_KEYCHAIN>
    func save(_ account: Account) throws {
        let data = try JSONEncoder().encode(account)
        keychain.set(data, forKey: tokenKey)
    }
    
    var account: Account? {
        get throws {
            guard let data = keychain.getData(tokenKey) else {return nil}
            return try JSONDecoder().decode(SolanaSDK.Account.self, from: data)
        }
    }
}

struct InMemoryAccountStorage: AccountStorage {
    private var _account: SolanaSDK.Account?
    func save(_ account: Account) throws {
        _account = account
    }
    
    var account: Account? {
        get throws {
            _account
        }
    }
}
```
* [Deprecated] Creating an instance of `SolanaSDK`:
```swift
let solanaSDK = SolanaSDK(endpoint: <YOUR_API_ENDPOINT>, accountStorage: KeychainAccountStorage.shared) // endpoint example: https://api.mainnet-beta.solana.com
```
* Creating an account:
```swift
let mnemonic = Mnemonic()
let account = try SolanaSDK.Account(phrase: mnemonic.phrase, network: .mainnetBeta, derivablePath: .default)
try solanaSDK.accountStorage.save(account)
```
* Send pre-defined POST methods, which return a `RxSwift.Single`. [List of predefined methods](https://github.com/p2p-org/solana-swift/blob/main/SolanaSwift/Classes/Generated/SolanaSDK%2BGeneratedMethods.swift):

Example:
```swift
solanaSDK.getBalance(account: account, commitment: "recent")
    .subscribe(onNext: {balance in
        print(balance)
    })
    .disposed(by: disposeBag)
```
* Send token:
```swift
solanaSDK.sendNativeSOL(
    to destination: String,
    amount: UInt64,
    isSimulation: Bool = false
)
    .subscribe(onNext: {result in
        print(result)
    })
    .disposed(by: disposeBag)
    
solanaSDK.sendSPLTokens(
    mintAddress: String,
    decimals: Decimals,
    from fromPublicKey: String,
    to destinationAddress: String,
    amount: UInt64,
    isSimulation: Bool = false
)
    .subscribe(onNext: {result in
        print(result)
    })
    .disposed(by: disposeBag)
```
* Send custom method, which was not defined by using method `request<T: Decodable>(method:, path:, bcMethod:, parameters:) -> Single<T>`

Example:
```swift
(solanaSDK.request(method: .post, bcMethod: "aNewMethodThatReturnsAString", parameters: []) as Single<String>)
```
* Subscribe and observe socket events:
```swift
// accountNotifications
solanaSDK.subscribeAccountNotification(account: <ACCOUNT_PUBLIC_KEY>, isNative: <BOOL>) // isNative = true if you want to observe native solana account
solanaSDK.observeAccountNotifications() // return an Observable<(pubkey: String, lamports: Lamports)>

// signatureNotifications
solanaSDK.observeSignatureNotification(signature: <SIGNATURE>) // return an Completable
```

## How to use OrcaSwap
OrcaSwap has been moved to new library [OrcaSwapSwift](https://github.com/p2p-org/OrcaSwapSwift) 

## How to use RenVM
RenVM has been moved to new library [RenVMSwift](https://github.com/p2p-org/RenVMSwift)

## How to use Serum swap (DEX) (NOT STABLE)
SerumSwap has been moved to new library [SerumSwapSwift](https://github.com/p2p-org/SerumSwapSwift)

## Contribution
- For supporting new methods, data types, edit `SolanaSDK+Methods` or `SolanaSDK+Models`
- For testing, run `Example` project and creating test using `RxBlocking`
- Welcome to contribute, feel free to change and open a PR.

## Author
Chung Tran, chung.t@p2p.org

## License

SolanaSwift is available under the MIT license. See the LICENSE file for more info.<|MERGE_RESOLUTION|>--- conflicted
+++ resolved
@@ -40,9 +40,6 @@
 ```
 
 ## How to use
-<<<<<<< HEAD
-* Every class or struct is defined within namespace `SolanaSDK`, for example: `SolanaSDK.Account`, `SolanaError`.
-=======
 * For those who still use `SolanaSDK` class, see [How to use SolanaSDK (Deprecated) section](#how-to-use-solanasdk-deprecated)
 
 ### Import
@@ -105,7 +102,6 @@
 
 ## How to use SolanaSDK (Deprecated)
 * [Deprecated] Every class or struct is defined within namespace `SolanaSDK`, for example: `SolanaSDK.Account`, `SolanaSDK.Error`.
->>>>>>> f37b2078
 
 * Import
 ```swift
