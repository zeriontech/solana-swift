--- conflicted
+++ resolved
@@ -21,93 +21,4 @@
 //        XCTAssertEqual(token?.decimals, 2)
 //        XCTAssertEqual(token?.amount, 1000)
 //    }
-<<<<<<< HEAD
-    
-    func testDecodingMint() throws {
-        let string = "AQAAAAYa2dBThxVIU37ePiYYSaPft/0C+rx1siPI5GrbhT0MABCl1OgAAAAGAQAAAAAAAAAAAAAAAAAAAAAAAAAAAAAAAAAAAAAAAAAAAAAAAA=="
-        
-        let data = Data(base64Encoded: string)!
-        
-        let mintLayout = try SolanaSDK.Mint2(buffer: data)
-        
-        XCTAssertEqual(mintLayout.mintAuthorityOption, 1)
-        XCTAssertEqual(mintLayout.mintAuthority?.base58EncodedString, "QqCCvshxtqMAL2CVALqiJB7uEeE5mjSPsseQdDzsRUo")
-        XCTAssertEqual(mintLayout.supply, 1000000000000)
-        XCTAssertEqual(mintLayout.decimals, 6)
-        XCTAssertEqual(mintLayout.isInitialized, true)
-        XCTAssertEqual(mintLayout.freezeAuthorityOption, 0)
-        XCTAssertNil(mintLayout.freezeAuthority)
-    }
-    
-    func testDecodingAccountInfo() throws {
-        let string = "BhrZ0FOHFUhTft4+JhhJo9+3/QL6vHWyI8jkatuFPQwCqmOzhzy1ve5l2AqL0ottCChJZ1XSIW3k3C7TaBQn7aCGAQAAAAAAAQAAAOt6vNDYdevCbaGxgaMzmz7yoxaVu3q9vGeCc7ytzeWqAQAAAAAAAAAAAAAAAGQAAAAAAAAAAAAAAAAAAAAAAAAAAAAAAAAAAAAAAAAAAAAAAAAAAAAAAAAA"
-        
-
-        let data = Data(base64Encoded: string)!
-        
-        let accountInfo = try SolanaSDK.AccountInfo2(buffer: data)
-        
-        XCTAssertEqual("QqCCvshxtqMAL2CVALqiJB7uEeE5mjSPsseQdDzsRUo", accountInfo.mint.base58EncodedString)
-        XCTAssertEqual("BQWWFhzBdw2vKKBUX17NHeFbCoFQHfRARpdztPE2tDJ", accountInfo.owner.base58EncodedString)
-        XCTAssertEqual(accountInfo.lamports, 100000)
-        XCTAssertEqual(accountInfo.delegateOption, 1)
-        XCTAssertEqual("GrDMoeqMLFjeXQ24H56S1RLgT4R76jsuWCd6SvXyGPQ5", accountInfo.delegate?.base58EncodedString)
-        XCTAssertEqual(accountInfo.isInitialized, true)
-        XCTAssertEqual(accountInfo.isFrozen, false)
-        XCTAssertEqual(accountInfo.state, 1)
-        XCTAssertEqual(accountInfo.isNativeOption, 0)
-        XCTAssertEqual(accountInfo.rentExemptReserve, nil)
-        XCTAssertEqual(accountInfo.isNativeRaw, 0)
-        XCTAssertEqual(accountInfo.isNative, false)
-        XCTAssertEqual(accountInfo.delegatedAmount, 100)
-        XCTAssertEqual(accountInfo.closeAuthorityOption, 0)
-        XCTAssertEqual(accountInfo.closeAuthority?.base58EncodedString, nil)
-    }
-    
-    func testDecodingAccountInfo2() throws {
-        let string = "AAAAAAAAAAAAAAAAAAAAAAAAAAAAAAAAAAAAAAAAAAAAAAAAAAAAAAAAAAAAAAAAAAAAAAAAAAAAAAAAAAAAAAAAAAAAAAAAAAAAAAAAAAAAAAAAAAAAAAAAAAAAAAAAAAAAAAAAAAAAAAAAAAAAAAAAAAAAAAAAAAAAAAAAAAAAAQAAAOt6vNDYdevCbaGxgaMzmz7yoxaVu3q9vGeCc7ytzeWq"
-        
-        let data = Data(base64Encoded: string)!
-        
-        let accountInfo = try SolanaSDK.AccountInfo2(buffer: data)
-        
-        XCTAssertEqual("11111111111111111111111111111111", accountInfo.mint.base58EncodedString)
-        XCTAssertEqual("11111111111111111111111111111111", accountInfo.owner.base58EncodedString)
-        XCTAssertEqual(accountInfo.lamports, 0)
-        XCTAssertEqual(accountInfo.delegateOption, 0)
-        XCTAssertNil(accountInfo.delegate)
-        XCTAssertEqual(accountInfo.isInitialized, false)
-        XCTAssertEqual(accountInfo.isFrozen, false)
-        XCTAssertEqual(accountInfo.state, 0)
-        XCTAssertEqual(accountInfo.isNativeOption, 0)
-        XCTAssertNil(accountInfo.rentExemptReserve)
-        XCTAssertEqual(accountInfo.isNativeRaw, 0)
-        XCTAssertEqual(accountInfo.isNative, false)
-        XCTAssertEqual(accountInfo.delegatedAmount, 0)
-        XCTAssertEqual(accountInfo.closeAuthorityOption, 1)
-        XCTAssertEqual(accountInfo.closeAuthority?.base58EncodedString, "GrDMoeqMLFjeXQ24H56S1RLgT4R76jsuWCd6SvXyGPQ5")
-        
-        let string2 = "AAAAAAAAAAAAAAAAAAAAAAAAAAAAAAAAAAAAAAAAAAAAAAAAAAAAAAAAAAAAAAAAAAAAAAAAAAAAAAAAAAAAAAAAAAAAAAAAAAAAAAAAAAAAAAAAAAAAAAAAAAAAAAAAAAAAAAAAAAAAAAAAAgAAAAAAAAAAAAAAAAAAAAAAAAAAAQAAAOt6vNDYdevCbaGxgaMzmz7yoxaVu3q9vGeCc7ytzeWq"
-        let data2 = Data(base64Encoded: string2)!
-        
-        let accountInfo2 = try SolanaSDK.AccountInfo2(buffer: data2)
-        
-        XCTAssertEqual("11111111111111111111111111111111", accountInfo2.mint.base58EncodedString)
-        XCTAssertEqual("11111111111111111111111111111111", accountInfo2.owner.base58EncodedString)
-        XCTAssertEqual(accountInfo2.lamports, 0)
-        XCTAssertEqual(accountInfo2.delegateOption, 0)
-        XCTAssertNil(accountInfo2.delegate)
-        XCTAssertEqual(accountInfo2.isInitialized, true)
-        XCTAssertEqual(accountInfo2.isFrozen, true)
-        XCTAssertEqual(accountInfo2.state, 2)
-        XCTAssertEqual(accountInfo2.isNativeOption, 0)
-        XCTAssertNil(accountInfo2.rentExemptReserve)
-        XCTAssertEqual(accountInfo2.isNativeRaw, 0)
-        XCTAssertEqual(accountInfo2.isNative, false)
-        XCTAssertEqual(accountInfo2.delegatedAmount, 0)
-        XCTAssertEqual(accountInfo2.closeAuthorityOption, 1)
-        XCTAssertEqual(accountInfo2.closeAuthority?.base58EncodedString, "GrDMoeqMLFjeXQ24H56S1RLgT4R76jsuWCd6SvXyGPQ5")
-    }
-=======
->>>>>>> 01d29f23
 }