--- conflicted
+++ resolved
@@ -226,14 +226,8 @@
     let mint: String
     let uiTokenAmount: TokenAccountBalance
 }
-<<<<<<< HEAD
 public struct SimulationResult: Decodable {
-    public let err: TransactionError?
-=======
-
-public struct TransactionStatus: Decodable {
     public let err: ErrorDetail? //TransactionError? // string | object
->>>>>>> 5e77a1b5
     public let logs: [String]
 }
 public struct StakeActivation: Decodable {
